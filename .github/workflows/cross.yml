name: Release Tag
on:
  push:
    branches:
      - master
jobs:
  build:
    runs-on: ubuntu-latest
    steps:
    - uses: actions/checkout@v2
    - name: 버전 정보 추출
      run: echo "##[set-output name=version;]$(echo '${{ github.event.head_commit.message }}' | egrep -o '[0-9]{1,3}\.[0-9]{1,3}\.[0-9]{1,3}')"
      id: extract_version_name       
    - name: Release 생성 
      uses: actions/create-release@v1
      env: 
        GITHUB_TOKEN: ${{ secrets.GITHUB_TOKEN }}
      with: 
        tag_name: ${{ steps.extract_version_name.outputs.version }} 
        release_name: ${{ steps.extract_version_name.outputs.version }} 
<<<<<<< HEAD

=======
>>>>>>> 0dfbf886
        <|MERGE_RESOLUTION|>--- conflicted
+++ resolved
@@ -17,9 +17,4 @@
         GITHUB_TOKEN: ${{ secrets.GITHUB_TOKEN }}
       with: 
         tag_name: ${{ steps.extract_version_name.outputs.version }} 
-        release_name: ${{ steps.extract_version_name.outputs.version }} 
-<<<<<<< HEAD
-
-=======
->>>>>>> 0dfbf886
-        +        release_name: ${{ steps.extract_version_name.outputs.version }} 